syntax = "proto3";
package types;

message Signature {
    string R = 1;
    string S = 2;
}

message PublicKey {
    bytes PublicKey = 1;
}

message Hash {
    bytes Hash = 1;
}

message UtxoEntry {
    bool IsCoinbase = 1;
    bool FromMainChain = 2;
    uint32 BlockHeight = 3;
    map<uint32, Utxo> SparseOutputs = 4;
}

message Utxo {
    UtxoHeader UtxoHeader = 1;
    bool Spent = 2;
    uint64 amount = 3;
}

message UtxoHeader {
    int32 Version = 1;
    Hash PrevTxHash = 2;
    PublicKey Signee = 3;
    Signature Signature = 4;
}

enum TxType {
     QUERY = 0;
     STORAGE = 1;
}

message Tx {
    repeated Utxo UtxoIn = 1;
    repeated Utxo UtxoOut = 2;
    TxType type = 3;
    string Content = 4;
}

message NodeID {
    string NodeID = 1;
}

<<<<<<< HEAD
message Nonce {
    uint64 A = 1;
    uint64 B = 2;
    uint64 C = 3;
    uint64 D = 4;
}

message Node {
    NodeID ID = 1;
    string Addr = 2;
    PublicKey PublicKey = 3;
    Nonce Nonce = 4;
=======
message AccountAddress {
    string AccountAddress = 1;
>>>>>>> 548a73f2
}

message Header {
    int32 Version = 1;
    NodeID Producer = 2;
    Hash Root = 3;
    Hash Parent = 4;
    Hash MerkleRoot = 5;
    int64 Timestamp = 6;
}

message SignedHeader {
    Header Header = 1;
    Hash BlockHash = 2;
    PublicKey Signee = 3;
    Signature Signature = 4;
}

message State {
    Hash Head = 1;
    int32 Height = 2;
}

message BPTx {
    Hash TxHash = 1;
    BPTxData TxData = 2;
}

message BPTxData {
    uint64 AccountNonce = 1;
    AccountAddress Recipient = 2;
    bytes Amount = 3;
    bytes Payload = 4;

    Signature Signature = 5;
    PublicKey Signee = 6;
}

message BPHeader {
    int32 Version = 1;
    AccountAddress Producer = 2;
    Hash Root = 3;
    Hash Parent = 4;
    Hash MerkleRoot = 5;
    int64 Timestamp = 6;
}

message BPSignedHeader {
    BPHeader Header = 1;
    Hash BlockHash = 2;
    PublicKey Signee = 3;
    Signature Signature = 4;
}

message BPBlock {
    BPSignedHeader Header = 1;
    repeated BPTx Tx = 2;
}<|MERGE_RESOLUTION|>--- conflicted
+++ resolved
@@ -50,7 +50,6 @@
     string NodeID = 1;
 }
 
-<<<<<<< HEAD
 message Nonce {
     uint64 A = 1;
     uint64 B = 2;
@@ -63,10 +62,10 @@
     string Addr = 2;
     PublicKey PublicKey = 3;
     Nonce Nonce = 4;
-=======
+}
+
 message AccountAddress {
     string AccountAddress = 1;
->>>>>>> 548a73f2
 }
 
 message Header {
